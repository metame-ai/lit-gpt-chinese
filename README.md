<div align="center">
<img src="https://pl-public-data.s3.amazonaws.com/assets_lightning/LitStableLM_Badge.png" alt="LitGPT" width="128"/>

&nbsp;

# ⚡ LitGPT

**Pretrain, finetune, evaluate, and deploy 20+ LLMs on your own data**

Uses the latest state-of-the-art techniques:

✅ flash attention &nbsp; &nbsp;  ✅ fp4/8/16/32 &nbsp; &nbsp;  ✅ LoRA, QLoRA, Adapter (v1, v2) &nbsp; &nbsp;  ✅ FSDP &nbsp; &nbsp;  ✅ 1-1000+ GPUs/TPUs

---


![PyPI - Python Version](https://img.shields.io/pypi/pyversions/pytorch-lightning)
![cpu-tests](https://github.com/lightning-AI/lit-stablelm/actions/workflows/cpu-tests.yml/badge.svg) [![license](https://img.shields.io/badge/License-Apache%202.0-blue.svg)](https://github.com/Lightning-AI/lit-stablelm/blob/master/LICENSE) [![Discord](https://img.shields.io/discord/1077906959069626439)](https://discord.gg/VptPCZkGNa)

<p align="center">
  <a href="https://lightning.ai/">Lightning AI</a> •
  <a href="#choose-from-20-llms">Models</a> •
  <a href="#install-litgpt">Install</a> •
  <a href="#get-started">Get started</a> •
  <a href="#use-an-llm">Evaluate</a> •
  <a href="#finetune-an-llm">Finetune</a> •
  <a href="#finetune-an-llm">Pretrain</a> •
  <a href="#state-of-the-art-features">Features</a> •
  <a href="#training-recipes">Training recipes (YAML)</a>
</p>

</div>

&nbsp;

# Finetune, pretrain and deploy LLMs Lightning fast ⚡⚡   
LitGPT is a command-line tool designed to easily [finetune](#finetune-an-llm), [pretrain](#pretrain-an-llm), [evaluate](#use-an-llm), and deploy [20+ LLMs](#choose-from-20-llms) **on your own data**. It features highly-optimized [training recipes](#training-recipes) for the world's most powerful open-source large-language-models (LLMs).

We reimplemented all model architectures and training recipes from scratch for 4 reasons:   

1. Remove all abstraction layers and have single file implementations.   
2. Guarantee Apache 2.0 compliance to enable enterprise use without limits.    
3. Optimized each model architectural detail to maximize performance, reduce costs, and speed up training.    
4. Highly-optimized [recipe configs](#training-recipes) we have tested at enterprise scale.               

---

# Choose from 20+ LLMs
LitGPT has 🤯 **custom, from-scratch implementations** of [20+ LLMs](tutorials/download_model_weights.md) without layers of abstraction:   

| Model | Model size | Author | Reference |
|----|----|----|----|
| Llama 2 | 7B, 13B, 70B | Meta AI | [Touvron et al. 2023](https://arxiv.org/abs/2307.09288)                                                                      |
| Code Llama | 7B, 13B, 34B, 70B | Meta AI | [Rozière et al. 2023](https://arxiv.org/abs/2308.12950) |
| Mistral | 7B | Mistral AI | [Mistral website](https://mistral.ai/)                                                                                       |
| CodeGemma | 7B | Google | [Google Team, Google Deepmind](https://ai.google.dev/gemma/docs/codegemma) |
| ... | ... | ... | ...   |

<details>
  <summary>See full list of 20+ LLMs</summary>
&nbsp; 

#### All models
  
| Model | Model size | Author | Reference |
|----|----|----|----|
| CodeGemma | 7B | Google | [Google Team, Google Deepmind](https://ai.google.dev/gemma/docs/codegemma) |
| Code Llama | 7B, 13B, 34B, 70B | Meta AI | [Rozière et al. 2023](https://arxiv.org/abs/2308.12950) |
| Dolly | 3B, 7B, 12B | Databricks | [Conover et al. 2023](https://www.databricks.com/blog/2023/04/12/dolly-first-open-commercially-viable-instruction-tuned-llm) |
| Falcon | 7B, 40B, 180B | TII UAE | [TII 2023](https://falconllm.tii.ae)                                                                                         |
| FreeWilly2 (Stable Beluga 2) | 70B | Stability AI | [Stability AI 2023](https://stability.ai/blog/stable-beluga-large-instruction-fine-tuned-models)                             |
| Function Calling Llama 2 | 7B | Trelis | [Trelis et al. 2023](https://huggingface.co/Trelis/Llama-2-7b-chat-hf-function-calling-v2)                                   |
| Gemma | 2B, 7B | Google | [Google Team, Google Deepmind](https://storage.googleapis.com/deepmind-media/gemma/gemma-report.pdf)                         |
| Llama 2 | 7B, 13B, 70B | Meta AI | [Touvron et al. 2023](https://arxiv.org/abs/2307.09288)                                                                      |
| LongChat | 7B, 13B | LMSYS | [LongChat Team 2023](https://lmsys.org/blog/2023-06-29-longchat/)                                                            |
| Mistral | 7B | Mistral AI | [Mistral website](https://mistral.ai/)                                                                                       |
| Nous-Hermes | 7B, 13B, 70B | NousResearch | [Org page](https://huggingface.co/NousResearch)                                                                              |
| OpenLLaMA | 3B, 7B, 13B | OpenLM Research | [Geng & Liu 2023](https://github.com/openlm-research/open_llama)                                                             |
| Phi | 1.3B, 2.7B | Microsoft Research  | [Li et al. 2023](https://arxiv.org/abs/2309.05463)                                                                           |
| Platypus | 7B, 13B, 70B |  Lee et al. | [Lee, Hunter, and Ruiz 2023](https://arxiv.org/abs/2308.07317)                                                               |
| Pythia | {14,31,70,160,410}M, {1,1.4,2.8,6.9,12}B | EleutherAI | [Biderman et al. 2023](https://arxiv.org/abs/2304.01373)                                                                     |
| RedPajama-INCITE | 3B, 7B | Together | [Together 2023](https://together.ai/blog/redpajama-models-v1)                                                                |
| StableCode | 3B | Stability AI | [Stability AI 2023](https://stability.ai/blog/stablecode-llm-generative-ai-coding)                                           |
| StableLM  | 3B, 7B | Stability AI | [Stability AI 2023](https://github.com/Stability-AI/StableLM)                                                                |
| StableLM Zephyr | 3B | Stability AI | [Stability AI 2023](https://stability.ai/blog/stablecode-llm-generative-ai-coding)                                           |
| TinyLlama | 1.1B | Zhang et al. | [Zhang et al. 2023](https://github.com/jzhang38/TinyLlama)                                                                   |
| Vicuna | 7B, 13B, 33B | LMSYS | [Li et al. 2023](https://lmsys.org/blog/2023-03-30-vicuna/)

</details>

## Install LitGPT

Install LitGPT with all dependencies (including CLI, quantization, tokenizers for all models, etc.):

```bash
pip install 'litgpt[all]'
```

<details>
  <summary>Advanced install options</summary>

&nbsp;

Install from source:

```bash
git clone https://github.com/Lightning-AI/litgpt
cd litgpt
pip install -e '.[all]'
```
</details>

&nbsp;

---

# Get started
After installing LitGPT, select the model and action you want to take on that model (finetune, pretrain, evaluate, deploy, etc...):    

```bash
# ligpt [action] [model]
litgpt  download  mistralai/Mistral-7B-Instruct-v0.2
litgpt  chat      mistralai/Mistral-7B-Instruct-v0.2
litgpt  finetune  mistralai/Mistral-7B-Instruct-v0.2    
litgpt  pretrain  mistralai/Mistral-7B-Instruct-v0.2    
litgpt  serve     mistralai/Mistral-7B-Instruct-v0.2    
```

&nbsp;

###  Use an LLM
Here's an example showing how to use the Mistral 7B LLM.

<a target="_blank" href="https://lightning.ai/lightning-ai/studios/litgpt-chat">
  <img src="https://pl-bolts-doc-images.s3.us-east-2.amazonaws.com/app-2/studio-badge.svg" alt="Open In Studio"/>
</a>

&nbsp;    

```bash
# 1) Download a pretrained model
litgpt download --repo_id mistralai/Mistral-7B-Instruct-v0.2

# 2) Chat with the model
litgpt chat \
  --checkpoint_dir checkpoints/mistralai/Mistral-7B-Instruct-v0.2

>> Prompt: What do Llamas eat?
```

For more information, refer to the [download](tutorials/download_model_weights.md) and [inference](tutorials/inference.md) tutorials.

&nbsp;

### Finetune an LLM
[Finetune](tutorials/finetune.md) a model to specialize it on your own custom dataset:

```bash
# 1) Download a pretrained model
litgpt download --repo_id microsoft/phi-2

# 2) Finetune the model
curl -L https://huggingface.co/datasets/medalpaca/medical_meadow_health_advice/raw/main/medical_meadow_health_advice.json -o my_custom_dataset.json

litgpt finetune lora \
  --checkpoint_dir checkpoints/microsoft/phi-2 \
  --data JSON \
  --data.json_path my_custom_dataset.json \
  --data.val_split_fraction 0.1 \
  --out_dir out/phi-2-lora

# 3) Chat with the model
litgpt chat \
  --checkpoint_dir out/phi-2-lora/final
```

### Pretrain an LLM   
Train an LLM from scratch on your own data via pretraining:

```bash
mkdir -p custom_texts
curl https://www.gutenberg.org/cache/epub/24440/pg24440.txt --output custom_texts/book1.txt
curl https://www.gutenberg.org/cache/epub/26393/pg26393.txt --output custom_texts/book2.txt

# 1) Download a tokenizer
litgpt download \
  --repo_id EleutherAI/pythia-160m \
  --tokenizer_only True

# 2) Pretrain the model
litgpt pretrain \
  --model_name pythia-160m \
  --tokenizer_dir checkpoints/EleutherAI/pythia-160m \
  --data TextFiles \
  --data.train_data_path "custom_texts/" \
  --train.max_tokens 10_000_000 \
  --out_dir out/custom-model

# 3) Chat with the model
litgpt chat \
  --checkpoint_dir out/custom-model/final
```

### Continue pretraining an LLM       
This is another way of finetuning that specialize an already pretrained model by training on custom data:    

<<<<<<< HEAD

> [!NOTE]
> **[Read the full docs](tutorials/0_to_litgpt.md)**.
=======
```
mkdir -p custom_texts
curl https://www.gutenberg.org/cache/epub/24440/pg24440.txt --output custom_texts/book1.txt
curl https://www.gutenberg.org/cache/epub/26393/pg26393.txt --output custom_texts/book2.txt
>>>>>>> c5adaa0e

# 1) Download a pretrained model
litgpt download --repo_id EleutherAI/pythia-160m

# 2) Continue pretraining the model
litgpt pretrain \
  --model_name pythia-160m \
  --initial_checkpoint_dir checkpoints/EleutherAI/pythia-160m \
  --data TextFiles \
  --data.train_data_path "custom_texts/" \
  --train.max_tokens 10_000_000 \
  --out_dir out/custom-model

# 3) Chat with the model
litgpt chat \
  --checkpoint_dir out/custom-model/final
```

&nbsp;

> [!NOTE]
> **[Read the full docs](tutorials/0_to_litgpt.md)**.


✅ &nbsp; 中文大模型安装及使用示例参考[wechat-me (chinese tutorial)](https://github.com/metame-ai/wechat-me?tab=readme-ov-file#%E5%AE%89%E8%A3%85litgpt-chinese)
| Chinese Model                                                                                | Model size                               | Reference                                                                                                                    |
|--------------------------------------------------------------------------------------|------------------------------------------|------------------------------------------------------------------------------------------------------------------------------|
| Qwen1.5                                    | {0.5,1.8,4,7,14,72}B, MoE-A2.7B                              | [Qwen1.5](https://github.com/QwenLM/Qwen1.5) |
| InternLM2                                    | {1.8,7,20}B                              | [InternLM2](https://github.com/InternLM/InternLM) |
| 01-ai [Yi](tutorials/download_yi.md)                                   | 6B, 9B, 34B                              | [01-ai 2023](https://github.com/01-ai/Yi) |
| Baichuan 2                                | 7B, 13B | [Baichuan 2](https://github.com/baichuan-inc/Baichuan2)                                         |
| ChatGLM3                                 | 6B | [ChatGLM3](https://github.com/THUDM/ChatGLM3)                                         |
| ChatGLM2                                 | 6B | [ChatGLM2-6B](https://github.com/THUDM/ChatGLM2-6B)        

&nbsp;    


----

# State-of-the-art features
✅ &nbsp;State-of-the-art optimizations: Flash Attention v2, multi-GPU support via fully-sharded data parallelism, [optional CPU offloading](tutorials/oom.md#do-sharding-across-multiple-gpus), and [TPU and XLA support](extensions/xla).

✅ &nbsp;[Pretrain](tutorials/pretrain.md), [finetune](tutorials/finetune.md), and [deploy](tutorials/inference.md)

✅ &nbsp;Reduce compute requirements with low-precision settings: FP16, BF16, and FP16/FP32 mixed.

✅ &nbsp;Lower memory requirements with [quantization](tutorials/quantize.md): 4-bit floats, 8-bit integers, and double quantization.

✅ &nbsp;[Configuration files](config_hub) for great out-of-the-box performance.

✅ &nbsp;Parameter-efficient finetuning: [LoRA](tutorials/finetune_lora.md), [QLoRA](tutorials/finetune_lora.md), [Adapter](tutorials/finetune_adapter.md), and [Adapter v2](tutorials/finetune_adapter.md).

✅ &nbsp;[Exporting](tutorials/convert_lit_models.md) to other popular model weight formats.

✅ &nbsp;Many popular datasets for [pretraining](tutorials/pretrain.md) and [finetuning](tutorials/prepare_dataset.md), and [support for custom datasets](tutorials/prepare_dataset.md#preparing-custom-datasets-for-instruction-finetuning).

✅ &nbsp;Readable and easy-to-modify code to experiment with the latest research ideas.

&nbsp;

---

# Training recipes

LitGPT comes with validated recipes (YAML configs) to train models under different conditions.  We've generated these recipes based on the parameters we found to perform the best for different training conditions.

Browse all training recipes [here](config_hub).

### Example

```bash
litgpt finetune lora \
  --config https://raw.githubusercontent.com/Lightning-AI/litgpt/main/config_hub/finetune/llama-2-7b/lora.yaml
```

### What is a config
Configs let you customize training for all granular parameters like:

```yaml
# The path to the base model's checkpoint directory to load for finetuning. (type: <class 'Path'>, default: checkpoints/stabilityai/stablelm-base-alpha-3b)
checkpoint_dir: checkpoints/meta-llama/Llama-2-7b-hf

# Directory in which to save checkpoints and logs. (type: <class 'Path'>, default: out/lora)
out_dir: out/finetune/qlora-llama2-7b

# The precision to use for finetuning. Possible choices: "bf16-true", "bf16-mixed", "32-true". (type: Optional[str], default: null)
precision: bf16-true

...
```

<details>
  <summary>Example: LoRA finetuning config</summary>

&nbsp;

```yaml
# The path to the base model's checkpoint directory to load for finetuning. (type: <class 'Path'>, default: checkpoints/stabilityai/stablelm-base-alpha-3b)
checkpoint_dir: checkpoints/meta-llama/Llama-2-7b-hf

# Directory in which to save checkpoints and logs. (type: <class 'Path'>, default: out/lora)
out_dir: out/finetune/qlora-llama2-7b

# The precision to use for finetuning. Possible choices: "bf16-true", "bf16-mixed", "32-true". (type: Optional[str], default: null)
precision: bf16-true

# If set, quantize the model with this algorithm. See ``tutorials/quantize.md`` for more information. (type: Optional[Literal['nf4', 'nf4-dq', 'fp4', 'fp4-dq', 'int8-training']], default: null)
quantize: bnb.nf4

# How many devices/GPUs to use. (type: Union[int, str], default: 1)
devices: 1

# The LoRA rank. (type: int, default: 8)
lora_r: 32

# The LoRA alpha. (type: int, default: 16)
lora_alpha: 16

# The LoRA dropout value. (type: float, default: 0.05)
lora_dropout: 0.05

# Whether to apply LoRA to the query weights in attention. (type: bool, default: True)
lora_query: true

# Whether to apply LoRA to the key weights in attention. (type: bool, default: False)
lora_key: false

# Whether to apply LoRA to the value weights in attention. (type: bool, default: True)
lora_value: true

# Whether to apply LoRA to the output projection in the attention block. (type: bool, default: False)
lora_projection: false

# Whether to apply LoRA to the weights of the MLP in the attention block. (type: bool, default: False)
lora_mlp: false

# Whether to apply LoRA to output head in GPT. (type: bool, default: False)
lora_head: false

# Data-related arguments. If not provided, the default is ``litgpt.data.Alpaca``.
data:
  class_path: litgpt.data.Alpaca2k
  init_args:
    mask_prompt: false
    val_split_fraction: 0.05
    prompt_style: alpaca
    ignore_index: -100
    seed: 42
    num_workers: 4
    download_dir: data/alpaca2k

# Training-related arguments. See ``litgpt.args.TrainArgs`` for details
train:

  # Number of optimizer steps between saving checkpoints (type: Optional[int], default: 1000)
  save_interval: 200

  # Number of iterations between logging calls (type: int, default: 1)
  log_interval: 1

  # Number of samples between optimizer steps across data-parallel ranks (type: int, default: 128)
  global_batch_size: 8

  # Number of samples per data-parallel rank (type: int, default: 4)
  micro_batch_size: 2

  # Number of iterations with learning rate warmup active (type: int, default: 100)
  lr_warmup_steps: 10

  # Number of epochs to train on (type: Optional[int], default: 5)
  epochs: 4

  # Total number of tokens to train on (type: Optional[int], default: null)
  max_tokens:

  # Limits the number of optimizer steps to run (type: Optional[int], default: null)
  max_steps:

  # Limits the length of samples (type: Optional[int], default: null)
  max_seq_length: 512

  # Whether to tie the embedding weights with the language modeling head weights (type: Optional[bool], default: null)
  tie_embeddings:

  #   (type: float, default: 0.0003)
  learning_rate: 0.0002

  #   (type: float, default: 0.02)
  weight_decay: 0.0

  #   (type: float, default: 0.9)
  beta1: 0.9

  #   (type: float, default: 0.95)
  beta2: 0.95

  #   (type: Optional[float], default: null)
  max_norm:

  #   (type: float, default: 6e-05)
  min_lr: 6.0e-05

# Evaluation-related arguments. See ``litgpt.args.EvalArgs`` for details
eval:

  # Number of optimizer steps between evaluation calls (type: int, default: 100)
  interval: 100

  # Number of tokens to generate (type: Optional[int], default: 100)
  max_new_tokens: 100

  # Number of iterations (type: int, default: 100)
  max_iters: 100

# The name of the logger to send metrics to. (type: Literal['wandb', 'tensorboard', 'csv'], default: csv)
logger_name: csv

# The random seed to use for reproducibility. (type: int, default: 1337)
seed: 1337
```
</details>

### Override config params via CLI
Override any parameter in the CLI:

```bash
litgpt finetune lora \
  --config https://raw.githubusercontent.com/Lightning-AI/litgpt/main/config_hub/finetune/llama-2-7b/lora.yaml \
  --lora_r 4
```

&nbsp;

# Community        

## Get involved!

We appreciate your feedback and contributions. If you have feature requests, questions, or want to contribute code or config files, please don't hesitate to use the [GitHub Issue](https://github.com/Lightning-AI/litgpt/issues) tracker.

We welcome all individual contributors, regardless of their level of experience or hardware. Your contributions are valuable, and we are excited to see what you can accomplish in this collaborative and supportive environment.

&nbsp;

> [!TIP]
> Unsure about contributing? Check out our [How to Contribute to LitGPT](https://lightning.ai/pages/community/tutorial/how-to-contribute-to-litgpt/) guide.

If you have general questions about building with LitGPT, please [join our Discord](https://discord.gg/VptPCZkGNa).


&nbsp;

## Tutorials, how-to guides, and docs


> [!NOTE]
> We recommend starting with the **[Zero to LitGPT: Getting Started with Pretraining, Finetuning, and Using LLMs](tutorials/0_to_litgpt.md)** if you are looking to get started with using LitGPT.

Tutorials and in-depth feature documentation can be found below:

-  Finetuning, incl. LoRA, QLoRA, and Adapters ([tutorials/finetune.md](tutorials/finetune.md))
-  Pretraining ([tutorials/pretrain.md](tutorials/pretrain.md))
-  Model evaluation ([tutorials/evaluation.md](tutorials/evaluation.md))
-  Supported and custom datasets ([tutorials/prepare_dataset.md](tutorials/prepare_dataset.md))
-  Quantization ([tutorials/quantize.md](tutorials/quantize.md))
-  Tips for dealing with out-of-memory (OOM) errors ([tutorials/oom.md](tutorials/oom.md))

&nbsp;

## XLA

Lightning AI has partnered with Google to add first-class support for [Cloud TPUs](https://cloud.google.com/tpu) in [Lightning's frameworks](https://github.com/Lightning-AI/lightning) and LitGPT,
helping democratize AI for millions of developers and researchers worldwide.

Using TPUs with Lightning is as straightforward as changing one line of code.

We provide scripts fully optimized for TPUs in the [XLA directory](extensions/xla).



&nbsp;

## Acknowledgements

This implementation extends on [Lit-LLaMA](https://github.com/lightning-AI/lit-llama) and [nanoGPT](https://github.com/karpathy/nanoGPT), and it's **powered by [Lightning Fabric](https://lightning.ai/docs/fabric/stable/) ⚡**.

- [@karpathy](https://github.com/karpathy) for [nanoGPT](https://github.com/karpathy/nanoGPT)
- [@EleutherAI](https://github.com/EleutherAI) for [GPT-NeoX](https://github.com/EleutherAI/gpt-neox) and the [Evaluation Harness](https://github.com/EleutherAI/lm-evaluation-harness)
- [@TimDettmers](https://github.com/TimDettmers) for [bitsandbytes](https://github.com/TimDettmers/bitsandbytes)
- [@Microsoft](https://github.com/microsoft) for [LoRA](https://github.com/microsoft/LoRA)
- [@tridao](https://github.com/tridao) for [Flash Attention 2](https://github.com/Dao-AILab/flash-attention)


&nbsp;


## Community showcase

Check out the projects below that use and build on LitGPT. If you have a project you'd like to add to this section, please don't hesitate to open a pull request.

&nbsp;

**🏆 NeurIPS 2023 Large Language Model Efficiency Challenge: 1 LLM + 1 GPU + 1 Day**

The LitGPT repository was the official starter kit for the [NeurIPS 2023 LLM Efficiency Challenge](https://llm-efficiency-challenge.github.io), which is a competition focused on finetuning an existing non-instruction tuned LLM for 24 hours on a single GPU.

&nbsp;

**🦙 TinyLlama: An Open-Source Small Language Model**

LitGPT powered the [TinyLlama project](https://github.com/jzhang38/TinyLlama) and [TinyLlama: An Open-Source Small Language Model](https://arxiv.org/abs/2401.02385) research paper.

&nbsp;

**🍪 MicroLlama: MicroLlama-300M**

[MicroLlama](https://github.com/keeeeenw/MicroLlama) is a 300M Llama model pretrained on 50B tokens powered by TinyLlama and LitGPT.

&nbsp;

**🔬 Pre-training Small Base LMs with Fewer Tokens**

The research paper ["Pre-training Small Base LMs with Fewer Tokens"](https://arxiv.org/abs/2404.08634), which utilizes LitGPT, develops smaller base language models by inheriting a few transformer blocks from larger models and training on a tiny fraction of the data used by the larger models. It demonstrates that these smaller models can perform comparably to larger models despite using significantly less training data and resources.

&nbsp;

## Citation

If you use LitGPT in your research, please cite the following work:

```bibtex
@misc{litgpt-2023,
  author       = {Lightning AI},
  title        = {LitGPT},
  howpublished = {\url{https://github.com/Lightning-AI/litgpt}},
  year         = {2023},
}
```

&nbsp;

## License

LitGPT is released under the [Apache 2.0](https://github.com/Lightning-AI/litgpt/blob/main/LICENSE) license.<|MERGE_RESOLUTION|>--- conflicted
+++ resolved
@@ -55,6 +55,16 @@
 | Mistral | 7B | Mistral AI | [Mistral website](https://mistral.ai/)                                                                                       |
 | CodeGemma | 7B | Google | [Google Team, Google Deepmind](https://ai.google.dev/gemma/docs/codegemma) |
 | ... | ... | ... | ...   |
+
+✅ &nbsp; 中文大模型安装及使用示例参考[wechat-me (chinese tutorial)](https://github.com/metame-ai/wechat-me?tab=readme-ov-file#%E5%AE%89%E8%A3%85litgpt-chinese)
+| Chinese Model                                                                                | Model size                               | Reference                                                                                                                    |
+|--------------------------------------------------------------------------------------|------------------------------------------|------------------------------------------------------------------------------------------------------------------------------|
+| Qwen1.5                                    | {0.5,1.8,4,7,14,72}B, MoE-A2.7B                              | [Qwen1.5](https://github.com/QwenLM/Qwen1.5) |
+| InternLM2                                    | {1.8,7,20}B                              | [InternLM2](https://github.com/InternLM/InternLM) |
+| 01-ai [Yi](tutorials/download_yi.md)                                   | 6B, 9B, 34B                              | [01-ai 2023](https://github.com/01-ai/Yi) |
+| Baichuan 2                                | 7B, 13B | [Baichuan 2](https://github.com/baichuan-inc/Baichuan2)                                         |
+| ChatGLM3                                 | 6B | [ChatGLM3](https://github.com/THUDM/ChatGLM3)                                         |
+| ChatGLM2                                 | 6B | [ChatGLM2-6B](https://github.com/THUDM/ChatGLM2-6B)        
 
 <details>
   <summary>See full list of 20+ LLMs</summary>
@@ -204,16 +214,10 @@
 ### Continue pretraining an LLM       
 This is another way of finetuning that specialize an already pretrained model by training on custom data:    
 
-<<<<<<< HEAD
-
-> [!NOTE]
-> **[Read the full docs](tutorials/0_to_litgpt.md)**.
-=======
 ```
 mkdir -p custom_texts
 curl https://www.gutenberg.org/cache/epub/24440/pg24440.txt --output custom_texts/book1.txt
 curl https://www.gutenberg.org/cache/epub/26393/pg26393.txt --output custom_texts/book2.txt
->>>>>>> c5adaa0e
 
 # 1) Download a pretrained model
 litgpt download --repo_id EleutherAI/pythia-160m
@@ -234,26 +238,16 @@
 
 &nbsp;
 
+
 > [!NOTE]
 > **[Read the full docs](tutorials/0_to_litgpt.md)**.
 
-
-✅ &nbsp; 中文大模型安装及使用示例参考[wechat-me (chinese tutorial)](https://github.com/metame-ai/wechat-me?tab=readme-ov-file#%E5%AE%89%E8%A3%85litgpt-chinese)
-| Chinese Model                                                                                | Model size                               | Reference                                                                                                                    |
-|--------------------------------------------------------------------------------------|------------------------------------------|------------------------------------------------------------------------------------------------------------------------------|
-| Qwen1.5                                    | {0.5,1.8,4,7,14,72}B, MoE-A2.7B                              | [Qwen1.5](https://github.com/QwenLM/Qwen1.5) |
-| InternLM2                                    | {1.8,7,20}B                              | [InternLM2](https://github.com/InternLM/InternLM) |
-| 01-ai [Yi](tutorials/download_yi.md)                                   | 6B, 9B, 34B                              | [01-ai 2023](https://github.com/01-ai/Yi) |
-| Baichuan 2                                | 7B, 13B | [Baichuan 2](https://github.com/baichuan-inc/Baichuan2)                                         |
-| ChatGLM3                                 | 6B | [ChatGLM3](https://github.com/THUDM/ChatGLM3)                                         |
-| ChatGLM2                                 | 6B | [ChatGLM2-6B](https://github.com/THUDM/ChatGLM2-6B)        
-
-&nbsp;    
-
+&nbsp;
 
 ----
 
 # State-of-the-art features
+
 ✅ &nbsp;State-of-the-art optimizations: Flash Attention v2, multi-GPU support via fully-sharded data parallelism, [optional CPU offloading](tutorials/oom.md#do-sharding-across-multiple-gpus), and [TPU and XLA support](extensions/xla).
 
 ✅ &nbsp;[Pretrain](tutorials/pretrain.md), [finetune](tutorials/finetune.md), and [deploy](tutorials/inference.md)
