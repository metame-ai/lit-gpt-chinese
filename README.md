<div align="center">
<img src="https://pl-public-data.s3.amazonaws.com/assets_lightning/LitStableLM_Badge.png" alt="LitGPT" width="128"/>

# ⚡ LitGPT

<!--
<p align="center">
  <a href="https://www.lightning.ai/">Lightning.ai</a> •
  <a href="https://lightning.ai/docs/pytorch/stable/">PyTorch Lightning</a> •
  <a href="https://lightning.ai/docs/fabric/stable/">Fabric</a>
</p>
-->

![PyPI - Python Version](https://img.shields.io/pypi/pyversions/pytorch-lightning)
![cpu-tests](https://github.com/lightning-AI/lit-stablelm/actions/workflows/cpu-tests.yml/badge.svg) [![license](https://img.shields.io/badge/License-Apache%202.0-blue.svg)](https://github.com/Lightning-AI/lit-stablelm/blob/master/LICENSE) [![Discord](https://img.shields.io/discord/1077906959069626439?style=plastic)](https://discord.gg/VptPCZkGNa)

<<<<<<< HEAD
</div>

&nbsp;

⚡ LitGPT is a hackable [implementation](litgpt/model.py) of state-of-the-art open-source large language models released under the **Apache 2.0 license**.

&nbsp;
## LitGPT supports

✅ &nbsp; Popular chinese models: Qwen1.5, InternLM2, Yi, Baichuan2, ChatGLM2/3. **安装及使用示例参考[wechat-me (chinese tutorial)](https://github.com/metame-ai/wechat-me?tab=readme-ov-file#%E5%AE%89%E8%A3%85litgpt-chinese)**

✅ &nbsp;[The latest model weights](tutorials/download_model_weights.md): Gemma, Mistral, Mixtral, Phi 2, Llama 2, Falcon, CodeLlama, and [many more](tutorials/download_model_weights.md).

✅ &nbsp;Optimized and efficient code: Flash Attention v2, multi-GPU support via fully-sharded data parallelism, [optional CPU offloading](tutorials/oom.md#do-sharding-across-multiple-gpus), and [TPU and XLA support](extensions/xla).

✅ &nbsp;[Pretraining](tutorials/pretrain.md), [finetuning](tutorials/finetune.md), and [inference](tutorials/inference.md) in various precision settings: FP32, FP16, BF16, and FP16/FP32 mixed.

✅ &nbsp;[Configuration files](config_hub) for great out-of-the-box performance.

✅ &nbsp;Efficient finetuning: [LoRA](tutorials/finetune_lora.md), [QLoRA](tutorials/finetune_lora.md), [Adapter](tutorials/finetune_adapter.md), and [Adapter v2](tutorials/finetune_adapter.md).

✅ &nbsp;[Quantization](tutorials/quantize.md): 4-bit floats, 8-bit integers, and double quantization.

✅ &nbsp;[Exporting](tutorials/convert_lit_models.md) to other popular model weight formats.

✅ &nbsp;Many popular datasets for [pretraining](tutorials/pretrain.md) and [finetuning](tutorials/prepare_dataset.md), and [support for custom datasets](tutorials/prepare_dataset.md#preparing-custom-datasets-for-instruction-finetuning).

✅ &nbsp;Readable and easy-to-modify code to experiment with the latest research ideas.

&nbsp;
<br>
&nbsp;

## Project templates

The following [Lightning Studio](https://lightning.ai/lightning-ai/studios) templates provide LitGPT tutorials and projects in reproducible environments with multi-GPU and multi-node support:


|                                                                                                                                                                                                                                                                                                                                             |                                                                                                                                                                                                                                                                                                                                                |
|---------------------------------------------------------------------------------------------------------------------------------------------------------------------------------------------------------------------------------------------------------------------------------------------------------------------------------------------|------------------------------------------------------------------------------------------------------------------------------------------------------------------------------------------------------------------------------------------------------------------------------------------------------------------------------------------------|
| <p align="left">[Prepare the TinyLlama 1T token dataset](https://lightning.ai/lightning-ai/studios/prepare-the-tinyllama-1t-token-dataset) <br> [<img src="https://pl-public-data.s3.amazonaws.com/assets_litgpt/readme/3.webp" width="300"></p>](https://lightning.ai/lightning-ai/studios/prepare-the-tinyllama-1t-token-dataset)         | [Pretrain LLMs - TinyLlama 1.1B](https://lightning.ai/lightning-ai/studios/pretrain-llms-tinyllama-1-1b) <br> <p align="left">[<img src="https://pl-public-data.s3.amazonaws.com/assets_litgpt/readme/4.webp" width="300"></p>](https://lightning.ai/lightning-ai/studios/pretrain-llms-tinyllama-1-1b)                                        |
| [Continued Pretraining with TinyLlama 1.1B](https://lightning.ai/lightning-ai/studios/continued-pretraining-with-tinyllama-1-1b) <br> <p align="left">[<img src="https://pl-public-data.s3.amazonaws.com/assets_litgpt/readme/1.webp" width="300"></p>](https://lightning.ai/lightning-ai/studios/continued-pretraining-with-tinyllama-1-1b) | [Instruction finetuning - TinyLlama 1.1B LLM](https://lightning.ai/lightning-ai/studios/instruction-finetuning-tinyllama-1-1b-llm) <br> <p align="left">[<img src="https://pl-public-data.s3.amazonaws.com/assets_litgpt/readme/2.webp" width="300"></p>](https://lightning.ai/lightning-ai/studios/instruction-finetuning-tinyllama-1-1b-llm) |
|                                                                                                                                                                                                                                                                                                                                             |                                                                                                                                                                                                                                                                                                                                                |

=======
<p align="center">
  <a href="https://lightning.ai/">Lightning.ai</a> •
  <a href="#install-litgpt">Install</a> •
  <a href="#get-started">Get started</a> •
  <a href="#use-an-llm">Use LLMs</a> •
  <a href="#finetune-an-llm">Finetune LLMs</a> •
  <a href="#pretrain-an-llm">Pretrain LLMs</a> •
  <a href="#choose-from-20-llms">Models</a> •
  <a href="#state-of-the-art-features">Features</a> •
  <a href="#project-templates">Templates</a> •
  <a href="#use-optimized-configurations">YAML configs</a> •
  <a href="#litgpt-design-principles">Design principles</a> •
</p>
>>>>>>> 3ece81a8

</div>

&nbsp;

⚡ Pretrain, finetune, deploy over 20 LLMs. Uses state-of-the-art techniques like flash attention, 4-bit, LoRA, and more.

## Install LitGPT

Install LitGPT with all dependencies (including CLI, quantization, tokenizers for all models, etc.):

```bash
pip install 'litgpt[all]'
```

<details>
  <summary>Advanced install options</summary>

Install from source:

```bash
git clone https://github.com/Lightning-AI/litgpt
cd litgpt
pip install -e '.[all]'
```
</details>

&nbsp;

# Get started
LitGPT is a command-line tool to use, pretrain, finetune and deploy LLMs.


&nbsp;

###  Use an LLM
Here's an example showing how to use the Mistral 7B LLM.

```bash
# 1) Download a pretrained model
litgpt download --repo_id mistralai/Mistral-7B-Instruct-v0.2

# 2) Chat with the model
litgpt chat \
  --checkpoint_dir checkpoints/mistralai/Mistral-7B-Instruct-v0.2

>> Prompt: What do Llamas eat?
```

For more information, refer to the [download](tutorials/download_model_weights.md) and [inference](tutorials/inference.md) tutorials.

&nbsp;  

### Finetune an LLM
[Finetune](tutorials/finetune.md) a model to specialize it on your own custom dataset. Here's an example that finetunes phi-2:

```bash
# 1) Download a pretrained model
litgpt download --repo_id microsoft/phi-2

# 2) Finetune the model
litgpt finetune lora \
  --checkpoint_dir checkpoints/microsoft/phi-2 \
  --data Alpaca2k \
  --out_dir out/phi-2-lora

# 3) Chat with the model
litgpt chat \
  --checkpoint_dir out/phi-2-lora/final
```    

&nbsp;  

### Pretrain an LLM
Train an LLM from scratch on your own data via [pretraining](tutorials/pretrain.md):

```bash
# 1) Download a pretrained model
litgpt download --repo_id microsoft/phi-2

# 2) Finetune the model
litgpt pretrain \
  --initial_checkpoint_dir checkpoints/microsoft/phi-2 \
  --data Alpaca2k \
  --out_dir out/custom-phi-2

# 3) Chat with the model
litgpt chat \
  --checkpoint_dir out/phi-2-lora/final
```
Finetune an LLM on your own data:

&nbsp;    

> [!NOTE]
> Full guide and docs are here: **[Zero to LitGPT: Getting Started with Pretraining, Finetuning, and Using LLMs](tutorials/0_to_litgpt.md)** if you are looking to get started with using LitGPT.


&nbsp;
# Choose from 20 LLMs

✅ &nbsp;View the [full list](tutorials/download_model_weights.md).

| Model                                        | Model size                               | Reference                                                                                                                    |
|----------------------------------------------|------------------------------------------|------------------------------------------------------------------------------------------------------------------------------|
| Code Llama by Meta AI                        | 7B, 13B, 34B, 70B                        | [Rozière et al. 2023](https://arxiv.org/abs/2308.12950)                                                                      |
| Dolly by Databricks                          | 3B, 7B, 12B                              | [Conover et al. 2023](https://www.databricks.com/blog/2023/04/12/dolly-first-open-commercially-viable-instruction-tuned-llm) |
| Falcon by TII UAE                            | 7B, 40B, 180B                            | [TII 2023](https://falconllm.tii.ae)                                                                                         |
| FreeWilly2 (Stable Beluga 2) by Stability AI | 70B                                      | [Stability AI 2023](https://stability.ai/blog/stable-beluga-large-instruction-fine-tuned-models)                             |
| Function Calling Llama 2 by Trelis           | 7B                                       | [Trelis et al. 2023](https://huggingface.co/Trelis/Llama-2-7b-chat-hf-function-calling-v2)                                   |
| Gemma by Google                              | 2B, 7B                                   | [Google Team, Google Deepmind](https://storage.googleapis.com/deepmind-media/gemma/gemma-report.pdf)                         |
| Llama 2 by Meta AI                           | 7B, 13B, 70B                             | [Touvron et al. 2023](https://arxiv.org/abs/2307.09288)                                                                      |
| LongChat by LMSYS                            | 7B, 13B                                  | [LongChat Team 2023](https://lmsys.org/blog/2023-06-29-longchat/)                                                            |
| Mistral and Mixtral by Mistral AI            | 7B                                       | [Mistral website](https://mistral.ai/)                                                                                       |
| Nous-Hermes by NousResearch                  | 7B, 13B, 70B                             | [Org page](https://huggingface.co/NousResearch)                                                                              |
| OpenLLaMA by OpenLM Research                 | 3B, 7B, 13B                              | [Geng & Liu 2023](https://github.com/openlm-research/open_llama)                                                             |
| Phi by Microsoft Research                    | 1.3B, 2.7B                               | [Li et al. 2023](https://arxiv.org/abs/2309.05463)                                                                           |
| Platypus by Lee at el.                       | 7B, 13B, 70B                             | [Lee, Hunter, and Ruiz 2023](https://arxiv.org/abs/2308.07317)                                                               |
| Pythia by EleutherAI                         | {14,31,70,160,410}M, {1,1.4,2.8,6.9,12}B | [Biderman et al. 2023](https://arxiv.org/abs/2304.01373)                                                                     |
| RedPajama-INCITE by Together                 | 3B, 7B                                   | [Together 2023](https://together.ai/blog/redpajama-models-v1)                                                                |
| StableCode by Stability AI                   | 3B                                       | [Stability AI 2023](https://stability.ai/blog/stablecode-llm-generative-ai-coding)                                           |
| StableLM by Stability AI                     | 3B, 7B                                   | [Stability AI 2023](https://github.com/Stability-AI/StableLM)                                                                |
| StableLM Zephyr by Stability AI              | 3B                                       | [Stability AI 2023](https://stability.ai/blog/stablecode-llm-generative-ai-coding)                                           |
| TinyLlama by Zhang et al.                    | 1.1B                                     | [Zhang et al. 2023](https://github.com/jzhang38/TinyLlama)                                                                   |
| Vicuna by LMSYS                              | 7B, 13B, 33B                             | [Li et al. 2023](https://lmsys.org/blog/2023-03-30-vicuna/)

&nbsp;

## State-of-the-art features
✅ &nbsp;State-of-the-art optimizations: Flash Attention v2, multi-GPU support via fully-sharded data parallelism, [optional CPU offloading](tutorials/oom.md#do-sharding-across-multiple-gpus), and [TPU and XLA support](extensions/xla).

✅ &nbsp;[Pretrain](tutorials/pretrain.md), [finetune](tutorials/finetune.md), and [deploy](tutorials/inference.md)

✅ &nbsp;Various precision settings: FP32, FP16, BF16, and FP16/FP32 mixed.

✅ &nbsp;[Configuration files](config_hub) for great out-of-the-box performance.

✅ &nbsp;Efficient finetuning: [LoRA](tutorials/finetune_lora.md), [QLoRA](tutorials/finetune_lora.md), [Adapter](tutorials/finetune_adapter.md), and [Adapter v2](tutorials/finetune_adapter.md).

✅ &nbsp;[Quantization](tutorials/quantize.md): 4-bit floats, 8-bit integers, and double quantization.

✅ &nbsp;[Exporting](tutorials/convert_lit_models.md) to other popular model weight formats.

✅ &nbsp;Many popular datasets for [pretraining](tutorials/pretrain.md) and [finetuning](tutorials/prepare_dataset.md), and [support for custom datasets](tutorials/prepare_dataset.md#preparing-custom-datasets-for-instruction-finetuning).

✅ &nbsp;Readable and easy-to-modify code to experiment with the latest research ideas.

&nbsp;
<br>
&nbsp;

## Project templates

The following [Lightning Studio](https://lightning.ai/lightning-ai/studios) templates provide LitGPT tutorials and projects in reproducible environments with multi-GPU and multi-node support:


|                                                                                                                                                                                                                                                                                                                                             |                                                                                                                                                                                                                                                                                                                                                |
|---------------------------------------------------------------------------------------------------------------------------------------------------------------------------------------------------------------------------------------------------------------------------------------------------------------------------------------------|------------------------------------------------------------------------------------------------------------------------------------------------------------------------------------------------------------------------------------------------------------------------------------------------------------------------------------------------|
| <p align="left">[Prepare the TinyLlama 1T token dataset](https://lightning.ai/lightning-ai/studios/prepare-the-tinyllama-1t-token-dataset) <br> [<img src="https://pl-public-data.s3.amazonaws.com/assets_litgpt/readme/3.webp" width="300"></p>](https://lightning.ai/lightning-ai/studios/prepare-the-tinyllama-1t-token-dataset)         | [Pretrain LLMs - TinyLlama 1.1B](https://lightning.ai/lightning-ai/studios/pretrain-llms-tinyllama-1-1b) <br> <p align="left">[<img src="https://pl-public-data.s3.amazonaws.com/assets_litgpt/readme/4.webp" width="300"></p>](https://lightning.ai/lightning-ai/studios/pretrain-llms-tinyllama-1-1b)                                        |
| [Continued Pretraining with TinyLlama 1.1B](https://lightning.ai/lightning-ai/studios/continued-pretraining-with-tinyllama-1-1b) <br> <p align="left">[<img src="https://pl-public-data.s3.amazonaws.com/assets_litgpt/readme/1.webp" width="300"></p>](https://lightning.ai/lightning-ai/studios/continued-pretraining-with-tinyllama-1-1b) | [Instruction finetuning - TinyLlama 1.1B LLM](https://lightning.ai/lightning-ai/studios/instruction-finetuning-tinyllama-1-1b-llm) <br> <p align="left">[<img src="https://pl-public-data.s3.amazonaws.com/assets_litgpt/readme/2.webp" width="300"></p>](https://lightning.ai/lightning-ai/studios/instruction-finetuning-tinyllama-1-1b-llm) |
|                                                                                                                                                                                                                                                                                                                                             |                                                                                                                                                                                                                                                                                                                                                |



&nbsp;
<br>
&nbsp;





# Use optimized configurations

LitGPT comes with out-of-the-box, highly performant settings via our YAML configs.

```bash
litgpt finetune lora \
  --config https://raw.githubusercontent.com/Lightning-AI/litgpt/main/config_hub/finetune/llama-2-7b/lora.yaml
```

Override any parameter in the CLI:

```bash
litgpt finetune lora \
  --config https://raw.githubusercontent.com/Lightning-AI/litgpt/main/config_hub/finetune/llama-2-7b/lora.yaml \
  --lora_r 4
```

Browse the available configuration files [here](config_hub).

&nbsp;

> [!TIP]
> **Run large models on smaller consumer devices:**
> We support 4-bit quantization (as in QLoRA), (bnb.nf4, bnb.nf4-dq, bnb.fp4, bnb.fp4-dq) and 8-bit quantization (bnb.int8) for inference by following [this guide](tutorials/quantize.md).


&nbsp;
<br>
&nbsp;

## Customize configs

LitGPT supports rich and customizable [config files](config_hub) to tailor the LLM training to your dataset and hardware needs. Shown below is a configuration file for LoRA finetuning:

```yaml
# The path to the base model's checkpoint directory to load for finetuning. (type: <class 'Path'>, default: checkpoints/stabilityai/stablelm-base-alpha-3b)
checkpoint_dir: checkpoints/meta-llama/Llama-2-7b-hf

# Directory in which to save checkpoints and logs. (type: <class 'Path'>, default: out/lora)
out_dir: out/finetune/qlora-llama2-7b

# The precision to use for finetuning. Possible choices: "bf16-true", "bf16-mixed", "32-true". (type: Optional[str], default: null)
precision: bf16-true

# If set, quantize the model with this algorithm. See ``tutorials/quantize.md`` for more information. (type: Optional[Literal['nf4', 'nf4-dq', 'fp4', 'fp4-dq', 'int8-training']], default: null)
quantize: bnb.nf4

# How many devices/GPUs to use. (type: Union[int, str], default: 1)
devices: 1

# The LoRA rank. (type: int, default: 8)
lora_r: 32

# The LoRA alpha. (type: int, default: 16)
lora_alpha: 16

# The LoRA dropout value. (type: float, default: 0.05)
lora_dropout: 0.05

# Whether to apply LoRA to the query weights in attention. (type: bool, default: True)
lora_query: true

# Whether to apply LoRA to the key weights in attention. (type: bool, default: False)
lora_key: false

# Whether to apply LoRA to the value weights in attention. (type: bool, default: True)
lora_value: true

# Whether to apply LoRA to the output projection in the attention block. (type: bool, default: False)
lora_projection: false

# Whether to apply LoRA to the weights of the MLP in the attention block. (type: bool, default: False)
lora_mlp: false

# Whether to apply LoRA to output head in GPT. (type: bool, default: False)
lora_head: false

# Data-related arguments. If not provided, the default is ``litgpt.data.Alpaca``.
data:
  class_path: litgpt.data.Alpaca2k
  init_args:
    mask_prompt: false
    val_split_fraction: 0.05
    prompt_style: alpaca
    ignore_index: -100
    seed: 42
    num_workers: 4
    download_dir: data/alpaca2k

# Training-related arguments. See ``litgpt.args.TrainArgs`` for details
train:

  # Number of optimizer steps between saving checkpoints (type: Optional[int], default: 1000)
  save_interval: 200

  # Number of iterations between logging calls (type: int, default: 1)
  log_interval: 1

  # Number of samples between optimizer steps across data-parallel ranks (type: int, default: 128)
  global_batch_size: 8

  # Number of samples per data-parallel rank (type: int, default: 4)
  micro_batch_size: 2

  # Number of iterations with learning rate warmup active (type: int, default: 100)
  lr_warmup_steps: 10

  # Number of epochs to train on (type: Optional[int], default: 5)
  epochs: 4

  # Total number of tokens to train on (type: Optional[int], default: null)
  max_tokens:

  # Limits the number of optimizer steps to run (type: Optional[int], default: null)
  max_steps:

  # Limits the length of samples (type: Optional[int], default: null)
  max_seq_length: 512

  # Whether to tie the embedding weights with the language modeling head weights (type: Optional[bool], default: null)
  tie_embeddings:

  #   (type: float, default: 0.0003)
  learning_rate: 0.0002

  #   (type: float, default: 0.02)
  weight_decay: 0.0

  #   (type: float, default: 0.9)
  beta1: 0.9

  #   (type: float, default: 0.95)
  beta2: 0.95

  #   (type: Optional[float], default: null)
  max_norm:

  #   (type: float, default: 6e-05)
  min_lr: 6.0e-05

# Evaluation-related arguments. See ``litgpt.args.EvalArgs`` for details
eval:

  # Number of optimizer steps between evaluation calls (type: int, default: 100)
  interval: 100

  # Number of tokens to generate (type: Optional[int], default: 100)
  max_new_tokens: 100

  # Number of iterations (type: int, default: 100)
  max_iters: 100

# The name of the logger to send metrics to. (type: Literal['wandb', 'tensorboard', 'csv'], default: csv)
logger_name: csv

# The random seed to use for reproducibility. (type: int, default: 1337)
seed: 1337
```


&nbsp;

# LitGPT design principles

This repository follows the main principle of **openness through clarity**.

**LitGPT** is:

- **Simple:** Single-file implementation without boilerplate.
- **Correct:** Numerically equivalent to the original model.
- **Optimized:** Runs fast on consumer hardware or at scale.
- **Open-source:** No strings attached.

Avoiding code duplication is **not** a goal. **Readability** and **hackability** are.

&nbsp;

## Get involved!

We appreciate your feedback and contributions. If you have feature requests, questions, or want to contribute code or config files, please don't hesitate to use the [GitHub Issue](https://github.com/Lightning-AI/litgpt/issues) tracker.

We welcome all individual contributors, regardless of their level of experience or hardware. Your contributions are valuable, and we are excited to see what you can accomplish in this collaborative and supportive environment.

&nbsp;

> [!TIP]
> Unsure about contributing? Check out our [How to Contribute to LitGPT](https://lightning.ai/pages/community/tutorial/how-to-contribute-to-litgpt/) guide.

If you have general questions about building with LitGPT, please [join our Discord](https://discord.gg/VptPCZkGNa).


&nbsp;

## Tutorials, how-to guides, and docs


> [!NOTE]
> We recommend starting with the **[Zero to LitGPT: Getting Started with Pretraining, Finetuning, and Using LLMs](tutorials/0_to_litgpt.md)** if you are looking to get started with using LitGPT.

Tutorials and in-depth feature documentation can be found below:

-  Finetuning, incl. LoRA, QLoRA, and Adapters ([tutorials/finetune.md](tutorials/finetune.md))
-  Pretraining ([tutorials/pretrain.md](tutorials/pretrain.md))
-  Model evaluation ([tutorials/evaluation.md](tutorials/evaluation.md))
-  Supported and custom datasets ([tutorials/prepare_dataset.md](tutorials/prepare_dataset.md))
-  Quantization ([tutorials/quantize.md](tutorials/quantize.md))
-  Tips for dealing with out-of-memory (OOM) errors ([tutorials/oom.md](tutorials/oom.md))





&nbsp;

## XLA

Lightning AI has partnered with Google to add first-class support for [Cloud TPUs](https://cloud.google.com/tpu) in [Lightning's frameworks](https://github.com/Lightning-AI/lightning) and LitGPT,
helping democratize AI for millions of developers and researchers worldwide.

Using TPUs with Lightning is as straightforward as changing one line of code.

We provide scripts fully optimized for TPUs in the [XLA directory](extensions/xla).



&nbsp;

## Acknowledgements

This implementation extends on [Lit-LLaMA](https://github.com/lightning-AI/lit-llama) and [nanoGPT](https://github.com/karpathy/nanoGPT), and it's **powered by [Lightning Fabric](https://lightning.ai/docs/fabric/stable/) ⚡**.

- [@karpathy](https://github.com/karpathy) for [nanoGPT](https://github.com/karpathy/nanoGPT)
- [@EleutherAI](https://github.com/EleutherAI) for [GPT-NeoX](https://github.com/EleutherAI/gpt-neox) and the [Evaluation Harness](https://github.com/EleutherAI/lm-evaluation-harness)
- [@TimDettmers](https://github.com/TimDettmers) for [bitsandbytes](https://github.com/TimDettmers/bitsandbytes)
- [@Microsoft](https://github.com/microsoft) for [LoRA](https://github.com/microsoft/LoRA)
- [@tridao](https://github.com/tridao) for [Flash Attention 2](https://github.com/Dao-AILab/flash-attention)


&nbsp;


## Community showcase

Check out the projects below that use and build on LitGPT. If you have a project you'd like to add to this section, please don't hesitate to open a pull request.

&nbsp;

**🏆 NeurIPS 2023 Large Language Model Efficiency Challenge: 1 LLM + 1 GPU + 1 Day**

The LitGPT repository was the official starter kit for the [NeurIPS 2023 LLM Efficiency Challenge](https://llm-efficiency-challenge.github.io), which is a competition focused on finetuning an existing non-instruction tuned LLM for 24 hours on a single GPU.

&nbsp;

**🦙 TinyLlama: An Open-Source Small Language Model**

LitGPT powered the [TinyLlama project](https://github.com/jzhang38/TinyLlama) and [TinyLlama: An Open-Source Small Language Model](https://arxiv.org/abs/2401.02385) research paper.


&nbsp;

## Citation

If you use LitGPT in your research, please cite the following work:

```bibtex
@misc{litgpt-2023,
  author       = {Lightning AI},
  title        = {LitGPT},
  howpublished = {\url{https://github.com/Lightning-AI/litgpt}},
  year         = {2023},
}
```

&nbsp;

## License

LitGPT is released under the [Apache 2.0](https://github.com/Lightning-AI/litgpt/blob/main/LICENSE) license.<|MERGE_RESOLUTION|>--- conflicted
+++ resolved
@@ -14,52 +14,6 @@
 ![PyPI - Python Version](https://img.shields.io/pypi/pyversions/pytorch-lightning)
 ![cpu-tests](https://github.com/lightning-AI/lit-stablelm/actions/workflows/cpu-tests.yml/badge.svg) [![license](https://img.shields.io/badge/License-Apache%202.0-blue.svg)](https://github.com/Lightning-AI/lit-stablelm/blob/master/LICENSE) [![Discord](https://img.shields.io/discord/1077906959069626439?style=plastic)](https://discord.gg/VptPCZkGNa)
 
-<<<<<<< HEAD
-</div>
-
-&nbsp;
-
-⚡ LitGPT is a hackable [implementation](litgpt/model.py) of state-of-the-art open-source large language models released under the **Apache 2.0 license**.
-
-&nbsp;
-## LitGPT supports
-
-✅ &nbsp; Popular chinese models: Qwen1.5, InternLM2, Yi, Baichuan2, ChatGLM2/3. **安装及使用示例参考[wechat-me (chinese tutorial)](https://github.com/metame-ai/wechat-me?tab=readme-ov-file#%E5%AE%89%E8%A3%85litgpt-chinese)**
-
-✅ &nbsp;[The latest model weights](tutorials/download_model_weights.md): Gemma, Mistral, Mixtral, Phi 2, Llama 2, Falcon, CodeLlama, and [many more](tutorials/download_model_weights.md).
-
-✅ &nbsp;Optimized and efficient code: Flash Attention v2, multi-GPU support via fully-sharded data parallelism, [optional CPU offloading](tutorials/oom.md#do-sharding-across-multiple-gpus), and [TPU and XLA support](extensions/xla).
-
-✅ &nbsp;[Pretraining](tutorials/pretrain.md), [finetuning](tutorials/finetune.md), and [inference](tutorials/inference.md) in various precision settings: FP32, FP16, BF16, and FP16/FP32 mixed.
-
-✅ &nbsp;[Configuration files](config_hub) for great out-of-the-box performance.
-
-✅ &nbsp;Efficient finetuning: [LoRA](tutorials/finetune_lora.md), [QLoRA](tutorials/finetune_lora.md), [Adapter](tutorials/finetune_adapter.md), and [Adapter v2](tutorials/finetune_adapter.md).
-
-✅ &nbsp;[Quantization](tutorials/quantize.md): 4-bit floats, 8-bit integers, and double quantization.
-
-✅ &nbsp;[Exporting](tutorials/convert_lit_models.md) to other popular model weight formats.
-
-✅ &nbsp;Many popular datasets for [pretraining](tutorials/pretrain.md) and [finetuning](tutorials/prepare_dataset.md), and [support for custom datasets](tutorials/prepare_dataset.md#preparing-custom-datasets-for-instruction-finetuning).
-
-✅ &nbsp;Readable and easy-to-modify code to experiment with the latest research ideas.
-
-&nbsp;
-<br>
-&nbsp;
-
-## Project templates
-
-The following [Lightning Studio](https://lightning.ai/lightning-ai/studios) templates provide LitGPT tutorials and projects in reproducible environments with multi-GPU and multi-node support:
-
-
-|                                                                                                                                                                                                                                                                                                                                             |                                                                                                                                                                                                                                                                                                                                                |
-|---------------------------------------------------------------------------------------------------------------------------------------------------------------------------------------------------------------------------------------------------------------------------------------------------------------------------------------------|------------------------------------------------------------------------------------------------------------------------------------------------------------------------------------------------------------------------------------------------------------------------------------------------------------------------------------------------|
-| <p align="left">[Prepare the TinyLlama 1T token dataset](https://lightning.ai/lightning-ai/studios/prepare-the-tinyllama-1t-token-dataset) <br> [<img src="https://pl-public-data.s3.amazonaws.com/assets_litgpt/readme/3.webp" width="300"></p>](https://lightning.ai/lightning-ai/studios/prepare-the-tinyllama-1t-token-dataset)         | [Pretrain LLMs - TinyLlama 1.1B](https://lightning.ai/lightning-ai/studios/pretrain-llms-tinyllama-1-1b) <br> <p align="left">[<img src="https://pl-public-data.s3.amazonaws.com/assets_litgpt/readme/4.webp" width="300"></p>](https://lightning.ai/lightning-ai/studios/pretrain-llms-tinyllama-1-1b)                                        |
-| [Continued Pretraining with TinyLlama 1.1B](https://lightning.ai/lightning-ai/studios/continued-pretraining-with-tinyllama-1-1b) <br> <p align="left">[<img src="https://pl-public-data.s3.amazonaws.com/assets_litgpt/readme/1.webp" width="300"></p>](https://lightning.ai/lightning-ai/studios/continued-pretraining-with-tinyllama-1-1b) | [Instruction finetuning - TinyLlama 1.1B LLM](https://lightning.ai/lightning-ai/studios/instruction-finetuning-tinyllama-1-1b-llm) <br> <p align="left">[<img src="https://pl-public-data.s3.amazonaws.com/assets_litgpt/readme/2.webp" width="300"></p>](https://lightning.ai/lightning-ai/studios/instruction-finetuning-tinyllama-1-1b-llm) |
-|                                                                                                                                                                                                                                                                                                                                             |                                                                                                                                                                                                                                                                                                                                                |
-
-=======
 <p align="center">
   <a href="https://lightning.ai/">Lightning.ai</a> •
   <a href="#install-litgpt">Install</a> •
@@ -73,7 +27,6 @@
   <a href="#use-optimized-configurations">YAML configs</a> •
   <a href="#litgpt-design-principles">Design principles</a> •
 </p>
->>>>>>> 3ece81a8
 
 </div>
 
@@ -167,6 +120,8 @@
 Finetune an LLM on your own data:
 
 &nbsp;    
+
+✅ &nbsp; Popular chinese models: Qwen1.5, InternLM2, Yi, Baichuan2, ChatGLM2/3. **安装及使用示例参考[wechat-me (chinese tutorial)](https://github.com/metame-ai/wechat-me?tab=readme-ov-file#%E5%AE%89%E8%A3%85litgpt-chinese)**
 
 > [!NOTE]
 > Full guide and docs are here: **[Zero to LitGPT: Getting Started with Pretraining, Finetuning, and Using LLMs](tutorials/0_to_litgpt.md)** if you are looking to get started with using LitGPT.
@@ -200,7 +155,19 @@
 | TinyLlama by Zhang et al.                    | 1.1B                                     | [Zhang et al. 2023](https://github.com/jzhang38/TinyLlama)                                                                   |
 | Vicuna by LMSYS                              | 7B, 13B, 33B                             | [Li et al. 2023](https://lmsys.org/blog/2023-03-30-vicuna/)
 
-&nbsp;
+
+✅ &nbsp; 中文大模型安装及使用示例参考[wechat-me (chinese tutorial)](https://github.com/metame-ai/wechat-me?tab=readme-ov-file#%E5%AE%89%E8%A3%85litgpt-chinese)
+| Chinese Model                                                                                | Model size                               | Reference                                                                                                                    |
+|--------------------------------------------------------------------------------------|------------------------------------------|------------------------------------------------------------------------------------------------------------------------------|
+| Qwen1.5                                    | {0.5,1.8,4,7,14,72}B, MoE-A2.7B                              | [Qwen1.5](https://github.com/QwenLM/Qwen1.5) |
+| InternLM2                                    | {1.8,7,20}B                              | [InternLM2](https://github.com/InternLM/InternLM) |
+| 01-ai [Yi](tutorials/download_yi.md)                                   | 6B, 9B, 34B                              | [01-ai 2023](https://github.com/01-ai/Yi) |
+| Baichuan 2                                | 7B, 13B | [Baichuan 2](https://github.com/baichuan-inc/Baichuan2)                                         |
+| ChatGLM3                                 | 6B | [ChatGLM3](https://github.com/THUDM/ChatGLM3)                                         |
+| ChatGLM2                                 | 6B | [ChatGLM2-6B](https://github.com/THUDM/ChatGLM2-6B)        
+
+&nbsp;    
+
 
 ## State-of-the-art features
 ✅ &nbsp;State-of-the-art optimizations: Flash Attention v2, multi-GPU support via fully-sharded data parallelism, [optional CPU offloading](tutorials/oom.md#do-sharding-across-multiple-gpus), and [TPU and XLA support](extensions/xla).
