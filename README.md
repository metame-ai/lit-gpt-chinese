<div align="center">
<img src="https://pl-public-data.s3.amazonaws.com/assets_lightning/LitStableLM_Badge.png" alt="LitGPT" width="128"/>

# ⚡ LitGPT

<!--
<p align="center">
  <a href="https://www.lightning.ai/">Lightning.ai</a> •
  <a href="https://lightning.ai/docs/pytorch/stable/">PyTorch Lightning</a> •
  <a href="https://lightning.ai/docs/fabric/stable/">Fabric</a>
</p>
-->

![PyPI - Python Version](https://img.shields.io/pypi/pyversions/pytorch-lightning)
![cpu-tests](https://github.com/lightning-AI/lit-stablelm/actions/workflows/cpu-tests.yml/badge.svg) [![license](https://img.shields.io/badge/License-Apache%202.0-blue.svg)](https://github.com/Lightning-AI/lit-stablelm/blob/master/LICENSE) [![Discord](https://img.shields.io/discord/1077906959069626439?style=plastic)](https://discord.gg/VptPCZkGNa)

</div>

&nbsp;

<<<<<<< HEAD
# ⚡ Lit-GPT

Hackable [implementation](lit_gpt/model.py) of state-of-the-art open-source large language models released under the **Apache 2.0 license**.

Supports the following popular model checkpoints:

| Model                                                                                | Model size                               | Reference                                                                                                                    |
|--------------------------------------------------------------------------------------|------------------------------------------|------------------------------------------------------------------------------------------------------------------------------|
| [Code Llama](tutorials/download_code_llama.md) by Meta AI                            | 7B, 13B, 34B, 70B                        | [Rozière et al. 2023](https://arxiv.org/abs/2308.12950)                                                                      |
| [Dolly](tutorials/download_dolly.md) by Databricks                                   | 3B, 7B, 12B                              | [Conover et al. 2023](https://www.databricks.com/blog/2023/04/12/dolly-first-open-commercially-viable-instruction-tuned-llm) |
| [Falcon](tutorials/download_falcon.md) by TII UAE                                    | 7B, 40B, 180B                            | [TII 2023](https://falconllm.tii.ae)                                                                                         |
| [FreeWilly2](tutorials/download_freewilly_2.md) (Stable Beluga 2) by Stability AI    | 70B                                      | [Stability AI 2023](https://stability.ai/blog/stable-beluga-large-instruction-fine-tuned-models)                             |
| [Function Calling Llama 2](tutorials/download_function_calling_llama_2.md) by Trelis | 7B                                       | [Trelis et al. 2023](https://huggingface.co/Trelis/Llama-2-7b-chat-hf-function-calling-v2)                                   |
| [Gemma](tutorials/download_gemma.md) by Google                                       | 2B, 7B                                   | [Google Team, Google Deepmind](https://storage.googleapis.com/deepmind-media/gemma/gemma-report.pdf)                         |
| [Llama 2](tutorials/download_llama_2.md) by Meta AI                                  | 7B, 13B, 70B                             | [Touvron et al. 2023](https://arxiv.org/abs/2307.09288)                                                                      |
| [LongChat](tutorials/download_longchat.md) by LMSYS                                  | 7B, 13B                                  | [LongChat Team 2023](https://lmsys.org/blog/2023-06-29-longchat/)                                                            |
| [Mistral and Mixtral](tutorials/download_mistral.md) by Mistral AI                   | 7B                                       | [Mistral website](https://mistral.ai/)                                                                                       |
| [Nous-Hermes](https://huggingface.co/NousResearch/Nous-Hermes-13b) by NousResearch   | 7B, 13B, 70B                             | [Org page](https://huggingface.co/NousResearch)                                                                              |
| [OpenLLaMA](tutorials/download_openllama.md) by OpenLM Research                      | 3B, 7B, 13B                              | [Geng & Liu 2023](https://github.com/openlm-research/open_llama)                                                             |
| [Phi](tutorials/download_phi.md) by Microsoft Research                               | 1.3B, 2.7B                               | [Li et al. 2023](https://arxiv.org/abs/2309.05463)                                                                           |
| [Platypus](https://huggingface.co/garage-bAInd/Platypus-30B) by Lee at el.           | 7B, 13B, 70B                             | [Lee, Hunter, and Ruiz 2023](https://arxiv.org/abs/2308.07317)                                                               |
| [Pythia](tutorials/download_pythia.md) by EleutherAI                                 | {14,31,70,160,410}M, {1,1.4,2.8,6.9,12}B | [Biderman et al. 2023](https://arxiv.org/abs/2304.01373)                                                                     |
| [RedPajama-INCITE](tutorials/download_redpajama_incite.md) by Together               | 3B, 7B                                   | [Together 2023](https://together.ai/blog/redpajama-models-v1)                                                                |
| [StableCode](tutorials/download_stablecode.md) by Stability AI      | 3B                                       | [Stability AI 2023](https://stability.ai/blog/stablecode-llm-generative-ai-coding)                                           |
| [StableLM](tutorials/download_stablelm.md) by Stability AI                           | 3B, 7B                                   | [Stability AI 2023](https://github.com/Stability-AI/StableLM)                                                                |
| [StableLM Zephyr](tutorials/download_stablelm.md) by Stability AI                    | 3B                                       | [Stability AI 2023](https://stability.ai/blog/stablecode-llm-generative-ai-coding)                                           |
| [TinyLlama](tutorials/download_tinyllama.md) by Zhang et al.                         | 1.1B                                     | [Zhang et al. 2023](https://github.com/jzhang38/TinyLlama)                                                                   |
| [Vicuna](tutorials/download_vicuna.md) by LMSYS                                      | 7B, 13B, 33B                             | [Li et al. 2023](https://lmsys.org/blog/2023-03-30-vicuna/)                                                                  |


| Chinese Model                                                                                | Model size                               | Reference                                                                                                                    |
|--------------------------------------------------------------------------------------|------------------------------------------|------------------------------------------------------------------------------------------------------------------------------|
| Qwen1.5                                    | {0.5,1.8,4,7,14,72}B                              | [Qwen1.5](https://github.com/QwenLM/Qwen1.5) |
| InternLM2                                 | {1.8,7,20}B | [InternLM](https://github.com/InternLM/InternLM)        
| 01-ai [Yi](tutorials/download_yi.md)                                   | 6B, 9B, 34B                              | [01-ai 2023](https://github.com/01-ai/Yi) |
| Baichuan 2                                | 7B-Chat/Base, 13B-Chat/Base | [Baichuan 2](https://github.com/baichuan-inc/Baichuan2)                                         |
| ChatGLM3                                 | 6B, 6B-Base, 6B-32k | [ChatGLM3](https://github.com/THUDM/ChatGLM3)                                         |
| ChatGLM2                                 | 6B | [ChatGLM2-6B](https://github.com/THUDM/ChatGLM2-6B)        

This implementation extends on [Lit-LLaMA](https://github.com/lightning-AI/lit-llama) and [nanoGPT](https://github.com/karpathy/nanoGPT), and it's **powered by [Lightning Fabric](https://lightning.ai/docs/fabric/stable/) ⚡**.
=======
⚡ LitGPT is a hackable [implementation](litgpt/model.py) of state-of-the-art open-source large language models released under the **Apache 2.0 license**.
>>>>>>> 940ffc96

&nbsp;
## LitGPT supports

✅ &nbsp;[The latest model weights](tutorials/download_model_weights.md): Gemma, Mistral, Mixtral, Phi 2, Llama 2, Falcon, CodeLlama, and [many more](tutorials/download_model_weights.md).

✅ &nbsp;Optimized and efficient code: Flash Attention v2, multi-GPU support via fully-sharded data parallelism, [optional CPU offloading](tutorials/oom.md#do-sharding-across-multiple-gpus), and [TPU and XLA support](extensions/xla).

✅ &nbsp;[Pretraining](tutorials/pretraining.md), [finetuning](tutorials/finetune.md), and [inference](tutorials/inference.md) in various precision settings: FP32, FP16, BF16, and FP16/FP32 mixed.

✅ &nbsp;[Configuration files](config_hub) for great out-of-the-box performance.

✅ &nbsp;Efficient finetuning: [LoRA](tutorials/finetune_lora.md), [QLoRA](tutorials/finetune_lora.md), [Adapter](tutorials/finetune_adapter.md), and [Adapter v2](tutorials/finetune_adapter.md).

✅ &nbsp;[Quantization](tutorials/quantize.md): 4-bit floats, 8-bit integers, and double quantization.

✅ &nbsp;[Exporting](https://github.com/Lightning-AI/litgpt/blob/wip/tutorials/convert_lit_models.md) to other popular model weight formats.

✅ &nbsp;Many popular datasets for [pretraining](tutorials/pretrain_tinyllama.md) and [finetuning](tutorials/prepare_dataset.md), and [support for custom datasets](tutorials/prepare_dataset.md#preparing-custom-datasets-for-instruction-finetuning).

✅ &nbsp;Readable and easy-to-modify code to experiment with the latest research ideas.


&nbsp;
<br>
&nbsp;

## Project templates

The following [Lightning Studio](https://lightning.ai/lightning-ai/studios) templates provide LitGPT tutorials and projects in reproducible environments with multi-GPU and multi-node support:


|                                                                                                                                                                                                                                                                                                                                             |                                                                                                                                                                                                                                                                                                                                                |
|---------------------------------------------------------------------------------------------------------------------------------------------------------------------------------------------------------------------------------------------------------------------------------------------------------------------------------------------|------------------------------------------------------------------------------------------------------------------------------------------------------------------------------------------------------------------------------------------------------------------------------------------------------------------------------------------------|
| <p align="left">[Prepare the TinyLlama 1T token dataset](https://lightning.ai/lightning-ai/studios/prepare-the-tinyllama-1t-token-dataset) <br> [<img src="https://pl-public-data.s3.amazonaws.com/assets_litgpt/readme/3.webp" width="300"></p>](https://lightning.ai/lightning-ai/studios/prepare-the-tinyllama-1t-token-dataset)         | [Pretrain LLMs - TinyLlama 1.1B](https://lightning.ai/lightning-ai/studios/pretrain-llms-tinyllama-1-1b) <br> <p align="left">[<img src="https://pl-public-data.s3.amazonaws.com/assets_litgpt/readme/4.webp" width="300"></p>](https://lightning.ai/lightning-ai/studios/pretrain-llms-tinyllama-1-1b)                                        |
| [Continued Pretraining with TinyLlama 1.1B](https://lightning.ai/lightning-ai/studios/continued-pretraining-with-tinyllama-1-1b) <br> <p align="left">[<img src="https://pl-public-data.s3.amazonaws.com/assets_litgpt/readme/1.webp" width="300"></p>](https://lightning.ai/lightning-ai/studios/continued-pretraining-with-tinyllama-1-1b) | [Instruction finetuning - TinyLlama 1.1B LLM](https://lightning.ai/lightning-ai/studios/instruction-finetuning-tinyllama-1-1b-llm) <br> <p align="left">[<img src="https://pl-public-data.s3.amazonaws.com/assets_litgpt/readme/2.webp" width="300"></p>](https://lightning.ai/lightning-ai/studios/instruction-finetuning-tinyllama-1-1b-llm) |
|                                                                                                                                                                                                                                                                                                                                             |                                                                                                                                                                                                                                                                                                                                                |





&nbsp;
<br>
&nbsp;



## Installing LitGPT

You can install LitGPT with all dependencies (including CLI, quantization, tokenizers for all models, etc.) using the following pip command:

```bash
pip install 'litgpt[all]'
```

Alternatively, can install litgpt from a cloned GitHub repository:

```bash
git clone https://github.com/Lightning-AI/litgpt
cd litgpt
pip install -e '.[all]'
```


&nbsp;

## Using LitGPT


Below is a minimal example to get started with the LitGPT command line interface (CLI), illustrating how to download and use a model:


```bash
# 1) Download a pretrained model
litgpt download --repo_id mistralai/Mistral-7B-Instruct-v0.2

# 2) Chat with the model
litgpt chat \
  --checkpoint_dir checkpoints/mistralai/Mistral-7B-Instruct-v0.2

>> Prompt: What do Llamas eat?
```

For more information, refer to the [download](tutorials/download_model_weights.md) and [inference](tutorials/inference.md) tutorials.


&nbsp;
## Finetuning and pretraining

LitGPT supports [pretraining](tutorials/pretrain_tinyllama.md) and [finetuning](tutorials/finetune.md) to optimize models on excisting or custom datasets. Below is an example showing how to finetune a model with LoRA:

```bash
# 1) Download a pretrained model
litgpt download --repo_id microsoft/phi-2

# 2) Finetune the model
litgpt finetune lora \
  --checkpoint_dir checkpoints/microsoft/phi-2 \
  --data Alpaca2k \
  --out_dir out/phi-2-lora

# 3) Chat with the model
litgpt chat \
  --checkpoint_dir out/phi-2-lora/final
```

&nbsp;
## Configuration files for enhanced performance

LitGPT also allows users to use configuration files in YAML format instead of specifying settings via the command line interface and comes with a set of model-specific defaults for good out-of-the-box performance:


```bash
litgpt finetune lora \
  --config https://github.com/Lightning-AI/litgpt/blob/wip/config_hub/finetune/llama-2-7b/lora.yaml
```

For added convenience, you can also manually override config file setting via the CLI:


```bash
litgpt finetune lora \
  --config https://raw.githubusercontent.com/Lightning-AI/litgpt/main/config_hub/finetune/llama-2-7b/lora.yaml \
  --lora_r 4
```

You can browse the available configuration files [here](https://github.com/Lightning-AI/litgpt/tree/main/config_hub).

&nbsp;

> [!TIP]
> **Run large models on smaller consumer devices:**
> We support 4-bit quantization (as in QLoRA), (bnb.nf4, bnb.nf4-dq, bnb.fp4, bnb.fp4-dq) and 8-bit quantization (bnb.int8) for inference by following [this guide](tutorials/quantize.md).


&nbsp;
<br>
&nbsp;

## Customization

LitGPT supports rich and customizable [config files](config_hub) to tailor the LLM training to your dataset and hardware needs. Shown below is a configuration file for LoRA finetuning:

```yaml
# The path to the base model's checkpoint directory to load for finetuning. (type: <class 'Path'>, default: checkpoints/stabilityai/stablelm-base-alpha-3b)
checkpoint_dir: checkpoints/meta-llama/Llama-2-7b-hf

# Directory in which to save checkpoints and logs. (type: <class 'Path'>, default: out/lora)
out_dir: out/finetune/qlora-llama2-7b

# The precision to use for finetuning. Possible choices: "bf16-true", "bf16-mixed", "32-true". (type: Optional[str], default: null)
precision: bf16-true

# If set, quantize the model with this algorithm. See ``tutorials/quantize.md`` for more information. (type: Optional[Literal['nf4', 'nf4-dq', 'fp4', 'fp4-dq', 'int8-training']], default: null)
quantize: bnb.nf4

# How many devices/GPUs to use. (type: Union[int, str], default: 1)
devices: 1

# The LoRA rank. (type: int, default: 8)
lora_r: 32

# The LoRA alpha. (type: int, default: 16)
lora_alpha: 16

# The LoRA dropout value. (type: float, default: 0.05)
lora_dropout: 0.05

# Whether to apply LoRA to the query weights in attention. (type: bool, default: True)
lora_query: true

# Whether to apply LoRA to the key weights in attention. (type: bool, default: False)
lora_key: false

# Whether to apply LoRA to the value weights in attention. (type: bool, default: True)
lora_value: true

# Whether to apply LoRA to the output projection in the attention block. (type: bool, default: False)
lora_projection: false

# Whether to apply LoRA to the weights of the MLP in the attention block. (type: bool, default: False)
lora_mlp: false

# Whether to apply LoRA to output head in GPT. (type: bool, default: False)
lora_head: false

# Data-related arguments. If not provided, the default is ``litgpt.data.Alpaca``.
data:
  class_path: litgpt.data.Alpaca2k
  init_args:
    mask_prompt: false
    val_split_fraction: 0.05
    prompt_style: alpaca
    ignore_index: -100
    seed: 42
    num_workers: 4
    download_dir: data/alpaca2k

# Training-related arguments. See ``litgpt.args.TrainArgs`` for details
train:

  # Number of optimizer steps between saving checkpoints (type: Optional[int], default: 1000)
  save_interval: 200

  # Number of iterations between logging calls (type: int, default: 1)
  log_interval: 1

  # Number of samples between optimizer steps across data-parallel ranks (type: int, default: 128)
  global_batch_size: 8

  # Number of samples per data-parallel rank (type: int, default: 4)
  micro_batch_size: 2

  # Number of iterations with learning rate warmup active (type: int, default: 100)
  lr_warmup_steps: 10

  # Number of epochs to train on (type: Optional[int], default: 5)
  epochs: 4

  # Total number of tokens to train on (type: Optional[int], default: null)
  max_tokens:

  # Limits the number of optimizer steps to run (type: Optional[int], default: null)
  max_steps:

  # Limits the length of samples (type: Optional[int], default: null)
  max_seq_length: 512

  # Whether to tie the embedding weights with the language modeling head weights (type: Optional[bool], default: null)
  tie_embeddings:

  #   (type: float, default: 0.0003)
  learning_rate: 0.0002

  #   (type: float, default: 0.02)
  weight_decay: 0.0

  #   (type: float, default: 0.9)
  beta1: 0.9

  #   (type: float, default: 0.95)
  beta2: 0.95

  #   (type: Optional[float], default: null)
  max_norm:

  #   (type: float, default: 6e-05)
  min_lr: 6.0e-05

# Evaluation-related arguments. See ``litgpt.args.EvalArgs`` for details
eval:

  # Number of optimizer steps between evaluation calls (type: int, default: 100)
  interval: 100

  # Number of tokens to generate (type: Optional[int], default: 100)
  max_new_tokens: 100

  # Number of iterations (type: int, default: 100)
  max_iters: 100

# The name of the logger to send metrics to. (type: Literal['wandb', 'tensorboard', 'csv'], default: csv)
logger_name: csv

# The random seed to use for reproducibility. (type: int, default: 1337)
seed: 1337
```


&nbsp;

## LitGPT design principles

This repository follows the main principle of **openness through clarity**.

**LitGPT** is:

- **Simple:** Single-file implementation without boilerplate.
- **Correct:** Numerically equivalent to the original model.
- **Optimized:** Runs fast on consumer hardware or at scale.
- **Open-source:** No strings attached.

Avoiding code duplication is **not** a goal. **Readability** and **hackability** are.

&nbsp;

## Get involved!

We appreciate your feedback and contributions. If you have feature requests, questions, or want to contribute code or config files, please don't hesitate to use the [GitHub Issue](https://github.com/Lightning-AI/litgpt/issues) tracker.

We welcome all individual contributors, regardless of their level of experience or hardware. Your contributions are valuable, and we are excited to see what you can accomplish in this collaborative and supportive environment.

&nbsp;

> [!TIP]
> Unsure about contributing? Check out our [How to Contribute to LitGPT](https://lightning.ai/pages/community/tutorial/how-to-contribute-to-litgpt/) guide.

If you have general questions about building with LitGPT, please [join our Discord](https://discord.gg/VptPCZkGNa).


&nbsp;

## Tutorials, how-to guides, and docs

-  Finetuning, incl. LoRA, QLoRA, and Adapters ([tutorials/finetune.md](tutorials/finetune.md))
-  Pretraining ([tutorials/pretrain_tinyllama.md](tutorials/pretrain_tinyllama.md))
-  Model evaluation ([tutorials/evaluation.md](tutorials/evaluation.md))
-  Supported and custom datasets ([tutorials/prepare_dataset.md](tutorials/prepare_dataset.md))
-  Quantization ([tutorials/quantize.md](tutorials/quantize.md))
-  Tips for dealing with out-of-memory (OOM) errors ([tutorials/oom.md](tutorials/oom.md))





&nbsp;

## XLA

Lightning AI has partnered with Google to add first-class support for [Cloud TPUs](https://cloud.google.com/tpu) in [Lightning’s frameworks](https://github.com/Lightning-AI/lightning) and LitGPT,
helping democratize AI for millions of developers and researchers worldwide.

Using TPUs with Lightning is as straightforward as changing one line of code.

We provide scripts fully optimized for TPUs in the [XLA directory](extensions/xla).



&nbsp;

## Acknowledgements

This implementation extends on [Lit-LLaMA](https://github.com/lightning-AI/lit-llama) and [nanoGPT](https://github.com/karpathy/nanoGPT), and it's **powered by [Lightning Fabric](https://lightning.ai/docs/fabric/stable/) ⚡**.

- [@karpathy](https://github.com/karpathy) for [nanoGPT](https://github.com/karpathy/nanoGPT)
- [@EleutherAI](https://github.com/EleutherAI) for [GPT-NeoX](https://github.com/EleutherAI/gpt-neox) and the [Evaluation Harness](https://github.com/EleutherAI/lm-evaluation-harness)
- [@TimDettmers](https://github.com/TimDettmers) for [bitsandbytes](https://github.com/TimDettmers/bitsandbytes)
- [@Microsoft](https://github.com/microsoft) for [LoRA](https://github.com/microsoft/LoRA)
- [@tridao](https://github.com/tridao) for [Flash Attention 2](https://github.com/Dao-AILab/flash-attention)


&nbsp;


## Community showcase

Check out the projects below using and building on LitGPT. If you have a project you'd like to add to this section, please don't hestiate to open a pull request.

&nbsp;

**🏆 NeurIPS 2023 Large Language Model Efficiency Challenge: 1 LLM + 1 GPU + 1 Day**

The LitGPT repository was the official starter kit for the [NeurIPS 2023 LLM Efficiency Challenge](https://llm-efficiency-challenge.github.io), which is a competition focused on finetuning an existing non-instruction tuned LLM for 24 hours on a single GPU.

&nbsp;

**🦙 TinyLlama: An Open-Source Small Language Model**

LitGPT powered the [TinyLlama project](https://github.com/jzhang38/TinyLlama) and [TinyLlama: An Open-Source Small Language Model](https://arxiv.org/abs/2401.02385) research paper.


&nbsp;

## Citation

If you use LitGPT in your research, please cite the following work:

```bibtex
@misc{litgpt-2023,
  author       = {Lightning AI},
  title        = {LitGPT},
  howpublished = {\url{https://github.com/Lightning-AI/litgpt}},
  year         = {2023},
}
```

&nbsp;

## License

LitGPT is released under the [Apache 2.0](https://github.com/Lightning-AI/litgpt/blob/main/LICENSE) license.
<|MERGE_RESOLUTION|>--- conflicted
+++ resolved
@@ -18,53 +18,12 @@
 
 &nbsp;
 
-<<<<<<< HEAD
-# ⚡ Lit-GPT
-
-Hackable [implementation](lit_gpt/model.py) of state-of-the-art open-source large language models released under the **Apache 2.0 license**.
-
-Supports the following popular model checkpoints:
-
-| Model                                                                                | Model size                               | Reference                                                                                                                    |
-|--------------------------------------------------------------------------------------|------------------------------------------|------------------------------------------------------------------------------------------------------------------------------|
-| [Code Llama](tutorials/download_code_llama.md) by Meta AI                            | 7B, 13B, 34B, 70B                        | [Rozière et al. 2023](https://arxiv.org/abs/2308.12950)                                                                      |
-| [Dolly](tutorials/download_dolly.md) by Databricks                                   | 3B, 7B, 12B                              | [Conover et al. 2023](https://www.databricks.com/blog/2023/04/12/dolly-first-open-commercially-viable-instruction-tuned-llm) |
-| [Falcon](tutorials/download_falcon.md) by TII UAE                                    | 7B, 40B, 180B                            | [TII 2023](https://falconllm.tii.ae)                                                                                         |
-| [FreeWilly2](tutorials/download_freewilly_2.md) (Stable Beluga 2) by Stability AI    | 70B                                      | [Stability AI 2023](https://stability.ai/blog/stable-beluga-large-instruction-fine-tuned-models)                             |
-| [Function Calling Llama 2](tutorials/download_function_calling_llama_2.md) by Trelis | 7B                                       | [Trelis et al. 2023](https://huggingface.co/Trelis/Llama-2-7b-chat-hf-function-calling-v2)                                   |
-| [Gemma](tutorials/download_gemma.md) by Google                                       | 2B, 7B                                   | [Google Team, Google Deepmind](https://storage.googleapis.com/deepmind-media/gemma/gemma-report.pdf)                         |
-| [Llama 2](tutorials/download_llama_2.md) by Meta AI                                  | 7B, 13B, 70B                             | [Touvron et al. 2023](https://arxiv.org/abs/2307.09288)                                                                      |
-| [LongChat](tutorials/download_longchat.md) by LMSYS                                  | 7B, 13B                                  | [LongChat Team 2023](https://lmsys.org/blog/2023-06-29-longchat/)                                                            |
-| [Mistral and Mixtral](tutorials/download_mistral.md) by Mistral AI                   | 7B                                       | [Mistral website](https://mistral.ai/)                                                                                       |
-| [Nous-Hermes](https://huggingface.co/NousResearch/Nous-Hermes-13b) by NousResearch   | 7B, 13B, 70B                             | [Org page](https://huggingface.co/NousResearch)                                                                              |
-| [OpenLLaMA](tutorials/download_openllama.md) by OpenLM Research                      | 3B, 7B, 13B                              | [Geng & Liu 2023](https://github.com/openlm-research/open_llama)                                                             |
-| [Phi](tutorials/download_phi.md) by Microsoft Research                               | 1.3B, 2.7B                               | [Li et al. 2023](https://arxiv.org/abs/2309.05463)                                                                           |
-| [Platypus](https://huggingface.co/garage-bAInd/Platypus-30B) by Lee at el.           | 7B, 13B, 70B                             | [Lee, Hunter, and Ruiz 2023](https://arxiv.org/abs/2308.07317)                                                               |
-| [Pythia](tutorials/download_pythia.md) by EleutherAI                                 | {14,31,70,160,410}M, {1,1.4,2.8,6.9,12}B | [Biderman et al. 2023](https://arxiv.org/abs/2304.01373)                                                                     |
-| [RedPajama-INCITE](tutorials/download_redpajama_incite.md) by Together               | 3B, 7B                                   | [Together 2023](https://together.ai/blog/redpajama-models-v1)                                                                |
-| [StableCode](tutorials/download_stablecode.md) by Stability AI      | 3B                                       | [Stability AI 2023](https://stability.ai/blog/stablecode-llm-generative-ai-coding)                                           |
-| [StableLM](tutorials/download_stablelm.md) by Stability AI                           | 3B, 7B                                   | [Stability AI 2023](https://github.com/Stability-AI/StableLM)                                                                |
-| [StableLM Zephyr](tutorials/download_stablelm.md) by Stability AI                    | 3B                                       | [Stability AI 2023](https://stability.ai/blog/stablecode-llm-generative-ai-coding)                                           |
-| [TinyLlama](tutorials/download_tinyllama.md) by Zhang et al.                         | 1.1B                                     | [Zhang et al. 2023](https://github.com/jzhang38/TinyLlama)                                                                   |
-| [Vicuna](tutorials/download_vicuna.md) by LMSYS                                      | 7B, 13B, 33B                             | [Li et al. 2023](https://lmsys.org/blog/2023-03-30-vicuna/)                                                                  |
-
-
-| Chinese Model                                                                                | Model size                               | Reference                                                                                                                    |
-|--------------------------------------------------------------------------------------|------------------------------------------|------------------------------------------------------------------------------------------------------------------------------|
-| Qwen1.5                                    | {0.5,1.8,4,7,14,72}B                              | [Qwen1.5](https://github.com/QwenLM/Qwen1.5) |
-| InternLM2                                 | {1.8,7,20}B | [InternLM](https://github.com/InternLM/InternLM)        
-| 01-ai [Yi](tutorials/download_yi.md)                                   | 6B, 9B, 34B                              | [01-ai 2023](https://github.com/01-ai/Yi) |
-| Baichuan 2                                | 7B-Chat/Base, 13B-Chat/Base | [Baichuan 2](https://github.com/baichuan-inc/Baichuan2)                                         |
-| ChatGLM3                                 | 6B, 6B-Base, 6B-32k | [ChatGLM3](https://github.com/THUDM/ChatGLM3)                                         |
-| ChatGLM2                                 | 6B | [ChatGLM2-6B](https://github.com/THUDM/ChatGLM2-6B)        
-
-This implementation extends on [Lit-LLaMA](https://github.com/lightning-AI/lit-llama) and [nanoGPT](https://github.com/karpathy/nanoGPT), and it's **powered by [Lightning Fabric](https://lightning.ai/docs/fabric/stable/) ⚡**.
-=======
 ⚡ LitGPT is a hackable [implementation](litgpt/model.py) of state-of-the-art open-source large language models released under the **Apache 2.0 license**.
->>>>>>> 940ffc96
 
 &nbsp;
 ## LitGPT supports
+
+✅ &nbsp; Popular chinese models: Qwen1.5, InternLM2, Yi, Baichuan2, ChatGLM2/3.
 
 ✅ &nbsp;[The latest model weights](tutorials/download_model_weights.md): Gemma, Mistral, Mixtral, Phi 2, Llama 2, Falcon, CodeLlama, and [many more](tutorials/download_model_weights.md).
 
