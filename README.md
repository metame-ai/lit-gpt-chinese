--- conflicted
+++ resolved
@@ -263,8 +263,6 @@
 
 &nbsp;
 
-<<<<<<< HEAD
-=======
 ### Deploy an LLM
 Once you're ready to deploy a finetuned LLM, run this command:   
 
@@ -295,7 +293,6 @@
 ```
 
 &nbsp;
->>>>>>> b7defe49
 
 > [!NOTE]
 > **[Read the full docs](tutorials/0_to_litgpt.md)**.
